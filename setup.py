--- conflicted
+++ resolved
@@ -57,11 +57,7 @@
         'tables>=3.6.1',
         'google-crc32c>=1.5.0',
         'google-cloud-compute>=1.6.1',
-<<<<<<< HEAD
-    ] + (['slurm_gcp_docker @ git+https://github.com/getzlab/slurm_gcp_docker@n4-hyperdisk'] # slw use test branch
-=======
-    ] + (['slurm_gcp_docker @ git+https://github.com/getzlab/slurm_gcp_docker@v0.17.0']
->>>>>>> 12d3e5bc
+    ] + (['slurm_gcp_docker @ git+https://github.com/getzlab/slurm_gcp_docker@n4-hyperdisk']
           if not os.path.exists("/.dockerenv") else []
         ), # avoid circular dependency of slurm_gcp_docker -> wolf -> canine,
     python_requires = ">3.7",
