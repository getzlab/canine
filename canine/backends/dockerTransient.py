--- conflicted
+++ resolved
@@ -275,26 +275,15 @@
                 canine_logging.error("Could not create rclone; see stack trace for details")
                 raise
 
-<<<<<<< HEAD
-    def init_storage(self): 
-        ## make NFS its own virtual filesystem
-=======
     def init_storage(self):
         ## make /mnt/nfs NFS its own virtual filesystem
->>>>>>> f1f53657
         # this is so that Canine's system for detecting whether files to be
         # localized won't symlink things that reside outside /mnt/nfs but on the same
         # actual filesystem as /mnt/nfs
         subprocess.check_call("""[ $(df -P /mnt/nfs/ | awk 'NR > 1 { print $6 }') == '/mnt/nfs' ] || \
           sudo mount --bind /mnt/nfs /mnt/nfs""", shell=True, executable="/bin/bash")
 
-<<<<<<< HEAD
-        ## Create shared volume, if specified
-
-        # bucket
-=======
         ## mount bucket via rclone (unstable!)
->>>>>>> f1f53657
         if self.config["storage_bucket"] is not None:
             canine_logging.info1(f"Saving workflow results to bucket {self.config['storage_bucket']} mounted at /mnt/nfs/{self.config['storage_namespace']} ...")
 
