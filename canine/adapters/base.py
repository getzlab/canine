import abc
import typing
from itertools import product, repeat
from functools import reduce

class AbstractAdapter(abc.ABC):
    """
    Base class for pipeline input adapters
    """

    def __init__(self, alias: typing.Union[None, str, typing.List[str]] = None):
        """
        Initializes the adapter.
        If alias is provided, it is used to specify custom job aliases.
        alias may be a list of strings (an alias for each job) or a single string
        (the input variable to use as the alias)
        """
        self.alias = alias


    @abc.abstractmethod
    def parse_inputs(self, inputs: typing.Dict[str, typing.Union[typing.Any, typing.List[typing.Any]]]) -> typing.Dict[str, typing.Dict[str, str]]:
        """
        Takes raw user inputs and parses out actual inputs for each job
        Returns a job input specification useable for Localization
        Also sets self.spec to the same dictionary
        """
        pass

    @abc.abstractmethod
    def parse_outputs(self, outputs: typing.Dict[str, typing.Dict[str, typing.List[str]]]):
        """
        Takes a dictionary of job outputs
        {jobId: {outputName: [output paths]}}
        And handles the post-processing
        """
        pass

    @property
    @abc.abstractmethod
    def spec(self) -> typing.Dict[str, typing.Dict[str, str]]:
        """
        The most recent job specification
        """
        pass

def maxdepth(li):
    """
    Gets maximum nested depth of an array.
    """
    if isinstance(li, list):
        return max([maxdepth(j) for j in li]) + 1
    else:
        return 0

class ManualAdapter(AbstractAdapter):
    """
    Handles manual argument formatting
    Does pretty much nothing, except maybe combining arguments
    """

    def __init__(self, alias: typing.Union[None, str, typing.List[str]] = None, product: bool = False):
        """
        Initializes the adapter
        If product is True, array arguments will be combined, instead of co-iterated.
        If alias is provided, it is used to specify custom job aliases.
        alias may be a list of strings (an alias for each job) or a single string
        (the input variable to use as the alias)
        """
        super().__init__(alias=alias)
        self.product = product
        self.__spec = None
        self._job_length = 0

    def parse_inputs(self, inputs: typing.Dict[str, typing.Union[typing.Any, typing.List[typing.Any]]]) -> typing.Dict[str, typing.Dict[str, str]]:
        """
        Takes raw user inputs and parses out actual inputs for each job
        Returns a job input specification useable for Localization
        Also sets self.spec to the same dictionary
        """

        from ..orchestrator import stringify

        # sort inputs by job variable
        inputs = dict(sorted(inputs.items()))

        input_lengths = {
            key: len(val) if isinstance(val, list) else 1
            for key, val in inputs.items()
        }

        # make sure input arrays are not >2D
        for key, val in inputs.items():
            if maxdepth(val) > 2:
                raise ValueError("Input {} is an array with nesting >2".format(key))

        #
        # HACK: deal with lists of length 1
        for key, val in inputs.items():
            if isinstance(val, list) and len(val) == 1 and not isinstance(val[0], list):
                inputs[key] = val[0]

        #
        # convert input dict to job shards, in two possible ways:

        # 1. define jobs shards by Cartesian product of all input arrays
        if self.product:
            self._job_length = reduce(lambda x,y: x*y, input_lengths.values(), 1)
            self.__spec = { str(i) : dict() for i in range(self._job_length) }

            prod = product(
                *[input if isinstance(input, list) else (input,)
                for job_var, input in inputs.items()]
            )

            for shard_idx, input in enumerate(prod):
                self.__spec[str(shard_idx)] = { k : stringify(v) for k, v in zip(inputs.keys(), input) }

        # 2. define job shards normally, i.e. one shard per array element
        else:
            # make sure all input arrays have the same length. job length
            # will be length of each array input
            for key, l in input_lengths.items():
                if l > self._job_length:
                    if self._job_length <= 1:
                        self._job_length = l
                    else:
                        raise ValueError("Array inputs to scatter jobs must all have equal length (input \"{}\" is discrepant)".format(key))
                elif 1 != l != self._job_length:
                    raise ValueError("Array inputs to scatter jobs must all have equal length (input \"{}\" is discrepant)".format(key))

            # tranpose input dict, repeating 1D inputs as necessary
            # ex:
<<<<<<< HEAD
            # a = [1, 2, 3], b = 1 -> zip([1, 2, 3], [1, 1, 1])
            # a = [1, 2, 3], b = [4, 5, 6] -> zip([1, 2, 3], [4, 5, 6])
            # a = [1, 2, 3], b = [[4, 5, 6]] -> zip([1, 2, 3], [[4, 5, 6], [4, 5, 6], [4, 5, 6]])
            # TODO: does this case work?
            # a = [1, 2], b = [[4, 5, 6], [7, 8, 9]] -> zip([1, 2], [[4, 5, 6], [7, 8, 9]])
            generator = zip(*[
              inputs[key] if isinstance(inputs[key], list) and maxdepth(inputs[key]) == 1 \
                else repeat(
                  inputs[key][0] if isinstance(inputs[key], list) else inputs[key],
                  self._job_length
                )
              for key in keys
            ])

        self.__spec = {
            str(i): {
                key: stringify(val)
                for key, val in zip(keys, job)
            }
            for i, job in enumerate(generator)
        }
=======
            # a = [1, 2, 3], b = 1 ->
            #     { 0 : { a : 1, b : 1 },
            #       1 : { a : 2, b : 1 },
            #       2 : { a : 3, b : 1 } }
            # a = [1, 2, 3], b = [4, 5, 6] ->
            #     { 0 : { a : 1, b : 4 },
            #       1 : { a : 2, b : 5 },
            #       2 : { a : 3, b : 6 } }
            # a = [1, 2, 3], b = [[4, 5, 6]] ->
            #     { 0 : { a : 1, b : [4, 5, 6] },
            #       1 : { a : 2, b : [4, 5, 6] },
            #       2 : { a : 3, b : [4, 5, 6] } }
            # a = [1, 2], b = [[4, 5, 6], [7, 8, 9]] ->
            #     { 0 : { a : 1, b : [4, 5, 6] },
            #       1 : { a : 2, b : [7, 8, 9] } }
            # a = [[1, 2, 3], [4, 5, 6]], b = [[7, 8, 9], [10, 11, 12]] ->
            #     { 0 : { a : [1, 2, 3], b : [7, 8, 9] },
            #       1 : { a : [4, 5, 6], b : [10, 11, 12] } }
            self.__spec = { str(i) : dict() for i in range(self._job_length) }
            for job_var, input in inputs.items():
                for shard_idx in range(self._job_length):
                    if isinstance(input, list):
                        self.__spec[str(shard_idx)][job_var] = stringify(input[shard_idx])
                    else:
                        self.__spec[str(shard_idx)][job_var] = stringify(input)
>>>>>>> 99bd950d

        assert len(self.__spec) == self._job_length, "Failed to predict input length"
        if self.alias is not None:
            if isinstance(self.alias, list):
                assert len(self.alias) == self._job_length, "Number of job aliases does not match number of jobs"
                for i, alias in enumerate(self.alias):
                    self.__spec[str(i)]['CANINE_JOB_ALIAS'] = alias
            elif isinstance(self.alias, str):
                assert self.alias in inputs, "User provided alias variable not provided in inputs"
                self.__spec[str(i)]['CANINE_JOB_ALIAS'] = self.__spec[str(i)][self.alias]
            else:
                raise TypeError("alias must be a string of list of strings")
            if len({job['CANINE_JOB_ALIAS'] for job in self.__spec.values()}) != len(self.__spec):
                raise ValueError("Job aliases are not unique")
        return self.spec

    @property
    def spec(self) -> typing.Dict[str, typing.Dict[str, str]]:
        """
        The most recent job specification
        """
        return {
            jobId: {**spec}
            for jobId, spec in self.__spec.items()
        }

    def parse_outputs(self, outputs: typing.Dict[str, typing.Dict[str, typing.List[str]]]):
        """
        Takes a dictionary of job outputs
        {jobId: {outputName: [output paths]}}
        Does nothing. Manual Adapter has no output handling
        """
        pass<|MERGE_RESOLUTION|>--- conflicted
+++ resolved
@@ -131,29 +131,6 @@
 
             # tranpose input dict, repeating 1D inputs as necessary
             # ex:
-<<<<<<< HEAD
-            # a = [1, 2, 3], b = 1 -> zip([1, 2, 3], [1, 1, 1])
-            # a = [1, 2, 3], b = [4, 5, 6] -> zip([1, 2, 3], [4, 5, 6])
-            # a = [1, 2, 3], b = [[4, 5, 6]] -> zip([1, 2, 3], [[4, 5, 6], [4, 5, 6], [4, 5, 6]])
-            # TODO: does this case work?
-            # a = [1, 2], b = [[4, 5, 6], [7, 8, 9]] -> zip([1, 2], [[4, 5, 6], [7, 8, 9]])
-            generator = zip(*[
-              inputs[key] if isinstance(inputs[key], list) and maxdepth(inputs[key]) == 1 \
-                else repeat(
-                  inputs[key][0] if isinstance(inputs[key], list) else inputs[key],
-                  self._job_length
-                )
-              for key in keys
-            ])
-
-        self.__spec = {
-            str(i): {
-                key: stringify(val)
-                for key, val in zip(keys, job)
-            }
-            for i, job in enumerate(generator)
-        }
-=======
             # a = [1, 2, 3], b = 1 ->
             #     { 0 : { a : 1, b : 1 },
             #       1 : { a : 2, b : 1 },
@@ -179,7 +156,6 @@
                         self.__spec[str(shard_idx)][job_var] = stringify(input[shard_idx])
                     else:
                         self.__spec[str(shard_idx)][job_var] = stringify(input)
->>>>>>> 99bd950d
 
         assert len(self.__spec) == self._job_length, "Failed to predict input length"
         if self.alias is not None:
