from __future__ import print_function
import argparse
import glob
import google_crc32c
import multiprocessing
import os
import re
import shutil
import subprocess
import shlex
import sys

"""
This is not actually part of the canine package
This is helper code which is run in the backend
"""

def same_volume(a, b):
    """
    From NFSLocalizer
    Check if file a and b exist on same device
    """
    vols = subprocess.check_output(
      "df {} {} | awk 'NR > 1 {{ print $1 }}'".format(
        a,
        b
      ),
      shell = True
    )
    return len(set(vols.decode("utf-8").rstrip().split("\n"))) == 1

def compute_crc32c(path, fast = False):
    """
    Adapted from localization/file_handlers.py.
    """
    hash_alg = google_crc32c.Checksum()
    buffer_size = 1024 * 1024

    if os.path.isdir(path):
        files = glob.iglob(path + "/**", recursive = True)
    else:
        files = [path]

    for f in files:
        if os.path.isdir(f):
            continue

        file_size = int(os.path.getsize(path))
        file_size_MiB = int(file_size/1024**2)
        print(f"Hashing file {f} ({file_size_MiB} MiB)", file = sys.stderr, flush = True)

        # if fast mode is enabled, only compute hash at 1024 locations in each
        # file (equivalent to number of iterations to hash a 1 GiB file)
        skip_size = 0
        if file_size_MiB > 1024 and fast:
            skip_size = int(file_size//(1024**3/buffer_size) - buffer_size)
<<<<<<< HEAD
            print(f"{f} is >1GiB; using fast mode", file = sys.stderr, flush = True)
=======
            print(f"{f} is >1 GiB; using fast mode", file = sys.stderr, flush = True)
>>>>>>> 7e45f01a

        c = 0
        ct = 0
        with open(f, "rb") as fp:
            while True:
                # in slow mode: output message every ~100 MB (1 GiB/(10*buffer size))
                # in fast mode: output message every 100 hash operations
                if c > 0 and ((not fast and not c % int(1024/10)) or (fast and not c % 100)):
                    print(f"Hashing file {f}; {int(buffer_size*ct/1024**2)}/{file_size_MiB} MiB completed", file = sys.stderr, flush = True)

                data = fp.read(buffer_size)
                if not data:
                    break
                hash_alg.update(data)
                if fast and skip_size > 0:
                    fp.seek(skip_size, 1)
                    ct += skip_size//buffer_size
                else:
                    ct += 1
                c += 1

    return hash_alg.hexdigest().decode().upper()

def main(output_dir, jobId, patterns, copy, scratch):
    jobdir = os.path.join(output_dir, str(jobId))
    if not os.path.isdir(jobdir):
        os.makedirs(jobdir)
    matched_files = []
    with open(os.path.join(jobdir, '.canine_job_manifest'), 'w') as manifest:
        for name, pattern in patterns:
            n_matched = 0
            for target in glob.iglob(pattern):
                # construct output file path
                if name in {'stdout', 'stderr'}:
                    dest = os.path.join(jobdir, name)
                else:
                    dest = os.path.join(jobdir, name, os.path.relpath(target))

                # populate output directory
                if not os.path.exists(dest):
                    if not os.path.isdir(os.path.dirname(dest)):
                        os.makedirs(os.path.dirname(dest))
                    # we've output to a scratch disk; create (broken) symlink to RODISK mount
                    if scratch and name not in copy:
                        os.symlink(os.path.abspath(target), dest)
                    # Same volume check catches outputs from outside the workspace
                    elif name in copy or not same_volume(target, jobdir):
                        print(f'INFO: copying (not symlinking) file \'{target}\' (name "{name}", pattern "{pattern}")', file = sys.stderr)
                        if os.path.isfile(target):
                            shutil.copyfile(os.path.abspath(target), dest)
                        else:
                            shutil.copytree(target, dest)
                    # TODO: is st_dev check equivalent to same_volume?
                    elif os.stat(target).st_dev == os.stat(os.path.dirname(dest)).st_dev:
                        os.symlink(os.path.relpath(target, os.path.dirname(dest)), dest)
                    else:
                        os.symlink(os.path.abspath(target), dest)

                # write job manifest
                manifest.write("{}\t{}\t{}\t{}\n".format(
                    jobId,
                    name,
                    pattern,
                    os.path.relpath(dest.strip(), output_dir)
                ))

                # append to array of files that will be hashed
                matched_files.append([dest, target])

                n_matched += 1

            # warn if no files matched; make log in manifest
            if n_matched == 0:
                print('WARNING: output name "{0}" (pattern "{1}") not found.'.format(name,  pattern), file = sys.stderr)
                manifest.write("{}\t{}\t{}\t{}\n".format(
                    jobId,
                    name,
                    pattern,
                    "//not_found"
                ))
            else:
                print('INFO: matched output name "{0}" (pattern "{1}")'.format(name,  pattern), file = sys.stderr)

    # compute checksums for all files, if job exited successfully
    if os.environ["CANINE_JOB_RC"] == "0":
        print('Computing CRC32C checksums ...', file = sys.stderr, flush = True, end = "")
        pool = multiprocessing.Pool(8)
        crc_results = []
        for dest, f in matched_files:
            crc_results.append((pool.apply_async(compute_crc32c, (f, scratch)), dest, f))

        for res in crc_results:
            crc = res[0].get()
            dest = res[1]
            f = res[2]
            with open(os.path.join(
                os.path.dirname(dest),
                "." + os.path.basename(dest) + ".crc32c"
              ), "w") as crc32c_file:
                crc32c_file.write(crc + "\n")
        pool.terminate()
        print(' done', file = sys.stderr, flush = True)

if __name__ == '__main__':
    parser = argparse.ArgumentParser('canine-delocalizer')
    parser.add_argument(
        'dest',
        help="Destination directory",
    )
    parser.add_argument(
        'jobId',
        help="Job ID"
    )
    parser.add_argument(
        '-p', '--pattern',
        nargs=2,
        action='append',
        help="Pattern name and pattern. in form '-p {name} {pattern}'",
        default=[]
    )
    parser.add_argument(
        '-c', '--copy',
        action='append',
        help="Copy output <name> instead of symlinking",
        default=[]
    )
    parser.add_argument(
        '-s', '--scratch',
        action='store_true',
        help="Outputs were written to a scratch disk; will create (broken) symlinks to the scratch diskmountpoint"
    )
    args = parser.parse_args()
    main(args.dest, args.jobId, args.pattern, set(args.copy), args.scratch)<|MERGE_RESOLUTION|>--- conflicted
+++ resolved
@@ -54,11 +54,7 @@
         skip_size = 0
         if file_size_MiB > 1024 and fast:
             skip_size = int(file_size//(1024**3/buffer_size) - buffer_size)
-<<<<<<< HEAD
-            print(f"{f} is >1GiB; using fast mode", file = sys.stderr, flush = True)
-=======
             print(f"{f} is >1 GiB; using fast mode", file = sys.stderr, flush = True)
->>>>>>> 7e45f01a
 
         c = 0
         ct = 0
