--- conflicted
+++ resolved
@@ -1272,7 +1272,6 @@
                     ),
                     "--scratch" if self.use_scratch_disk else ""
                 ),
-<<<<<<< HEAD
 
                 # remove stream dir
                 'if [[ -n "$CANINE_STREAM_DIR" ]]; then rm -rf $CANINE_STREAM_DIR; fi',
@@ -1304,10 +1303,6 @@
                 '    echo "RODISK ${CANINE_RODISK} is busy and will not be unmounted during teardown. It is likely in use by another job." >&2',
                 '  fi',
                 'done)'
-=======
-                'if [[ -n "$CANINE_STREAM_DIR" ]]; then rm -rf $CANINE_STREAM_DIR; fi',
-                f'comm -23 <(find $CANINE_JOB_WORKSPACE ! -type d | sort) <(find {compute_env["CANINE_OUTPUT"]}/{jobId} -mindepth 2 -type l -exec readlink -f {{}} \; | sort) | xargs rm -f' if self.cleanup_job_workdir else ''
->>>>>>> 74a62268
             ] + ( disk_teardown_script if self.localize_to_persistent_disk else [] )
               + ( scratch_disk_teardown_script if self.use_scratch_disk else [] )
         )
