--- conflicted
+++ resolved
@@ -14,11 +14,7 @@
 import numpy as np
 import pandas as pd
 from agutil import status_bar
-<<<<<<< HEAD
-version = '0.14.0'
-=======
 version = '0.14.1'
->>>>>>> 9c9a6a23
 
 ADAPTERS = {
     'Manual': ManualAdapter,
