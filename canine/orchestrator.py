import copy
import typing
import os
import time
import sys
import warnings
import traceback
from subprocess import CalledProcessError
from .adapters import AbstractAdapter, ManualAdapter, FirecloudAdapter
from .backends import AbstractSlurmBackend, LocalSlurmBackend, RemoteSlurmBackend, DummySlurmBackend, TransientGCPSlurmBackend, TransientImageSlurmBackend, DockerTransientImageSlurmBackend, LocalDockerSlurmBackend
from .localization import AbstractLocalizer, BatchedLocalizer, LocalLocalizer, RemoteLocalizer, NFSLocalizer
from .utils import check_call, pandas_read_hdf5_buffered, pandas_write_hdf5_buffered
import yaml
import numpy as np
import pandas as pd
from agutil import status_bar
version = '0.10.0'

ADAPTERS = {
    'Manual': ManualAdapter,
    'Firecloud': FirecloudAdapter,
    'Terra': FirecloudAdapter
}

BACKENDS = {
    'Local': LocalSlurmBackend,
    'Remote': RemoteSlurmBackend,
    'TransientGCP': TransientGCPSlurmBackend,
    'TransientImage': TransientImageSlurmBackend,
    'DockerTransientImage': DockerTransientImageSlurmBackend,
    'LocalDocker': LocalDockerSlurmBackend,
    'Dummy': DummySlurmBackend
}

LOCALIZERS = {
    'Batched': BatchedLocalizer,
    'Local': LocalLocalizer,
    'Remote': RemoteLocalizer,
    'NFS': NFSLocalizer
}

ENTRYPOINT = """#!/bin/bash
export CANINE="{version}"
export CANINE_BACKEND="{{backend}}"
export CANINE_ADAPTER="{{adapter}}"
export CANINE_ROOT="{{CANINE_ROOT}}"
export CANINE_COMMON="{{CANINE_COMMON}}"
export CANINE_OUTPUT="{{CANINE_OUTPUT}}"
export CANINE_JOBS="{{CANINE_JOBS}}"
source $CANINE_JOBS/$SLURM_ARRAY_TASK_ID/setup.sh
$CANINE_JOBS/$SLURM_ARRAY_TASK_ID/localization.sh
LOCALIZER_JOB_RC=$?
if [ $LOCALIZER_JOB_RC -eq 0 ]; then
  {{pipeline_script}}
  CANINE_JOB_RC=$?
  echo -n $CANINE_JOB_RC > ../.job_exit_code
  echo -n 0 > ../.localizer_exit_code
else
  echo "Localization failure!" > /dev/stderr
  echo -n "DNR" > ../.job_exit_code
  echo -n $LOCALIZER_JOB_RC > ../.localizer_exit_code
  CANINE_JOB_RC=$LOCALIZER_JOB_RC
fi
$CANINE_JOBS/$SLURM_ARRAY_TASK_ID/teardown.sh
echo -n $? > ../.teardown_exit_code
exit $CANINE_JOB_RC
""".format(version=version)

class Orchestrator(object):
    """
    Main class
    Parses a configuration object, initializes, runs, and cleans up a Canine Pipeline
    """

    @staticmethod
    def stringify(obj: typing.Any) -> typing.Any:
        """
        Recurses through the dictionary, converting objects to strings
        """
        if isinstance(obj, list):
            return [
                Orchestrator.stringify(elem)
                for elem in obj
            ]
        elif isinstance(obj, dict):
            return {
                key:Orchestrator.stringify(val)
                for key, val in obj.items()
            }
        elif isinstance(obj, pd.core.series.Series):
            return [
                Orchestrator.stringify(elem)
                for elem in obj.tolist()
            ]
        elif isinstance(obj, pd.core.frame.DataFrame):
            return Orchestrator.stringify(obj.to_dict(orient = "list"))

        return str(obj)

    @staticmethod
    def fill_config(cfg: typing.Union[str, typing.Dict[str, typing.Any]]) -> typing.Dict[str, typing.Any]:
        """
        Loads the given config object (or reads from the given filepath)
        Applies Canine defaults, then returns the final config dictionary
        """
        if isinstance(cfg, str):
            with open(cfg) as r:
                cfg = yaml.load(r, Loader=yaml.loader.SafeLoader)
        DEFAULTS = {
            'name': 'canine',
            'adapter': {
                'type': 'Manual',
            },
            'backend': {
                'type': 'Local'
            },
            'localization': {
                'strategy': 'Batched'
            },
            'outputs': {}
        }
        for key, value in DEFAULTS.items():
            if key not in cfg:
                cfg[key] = value
            elif isinstance(value, dict):
                cfg[key] = {**value, **cfg[key]}
        return cfg

    @staticmethod
    def load_acct_from_disk(job_spec, localizer, batch_id):
        """
        Read in accounting information saved to disk, and convert to format
        equivalent to backend.sacct().
        Used for retrieving accounting information for avoided jobs.
        """

        jobs_dir = localizer.environment("local")["CANINE_JOBS"]
        acct = {}

        with localizer.transport_context() as tr:
            for j in job_spec.keys():
                sacct_path = os.path.join(jobs_dir, j, ".sacct")
                jid = batch_id + "_" + j
                if tr.exists(sacct_path):
                    with tr.open(sacct_path, "r") as f:
                        acct[jid] = pd.read_csv(
                          f,
                          header = None,
                          sep = "\t",
                          names = [
                            "State", "ExitCode", "CPUTimeRAW", "Submit", "n_preempted"
                          ]
                        ).astype({
                          'CPUTimeRAW': int,
                          "Submit" : np.datetime64
                        })
                else:
                    acct[jid] = pd.DataFrame({ "State" : np.nan }, index = [0])

        return pd.concat(acct).droplevel(1).rename_axis("JobID")

    def __init__(self, config: typing.Union[
      str,
      typing.Dict[str, typing.Any],
      pd.core.frame.DataFrame,
      pd.core.series.Series
    ]):
        """
        Initializes the Orchestrator from a given config
        """
        config = Orchestrator.fill_config(config)
        self.name = config['name']

        #
        # script
        if 'script' not in config:
            raise KeyError("Config missing required key 'script'")
        self.script = config['script']
        if isinstance(self.script, str):
            if not os.path.isfile(self.script):
                raise FileNotFoundError(self.script)
        elif not isinstance(self.script, list):
            raise TypeError("script must be a path to a bash script or a list of bash commands")

        #
        # inputs/resources
<<<<<<< HEAD
        if None in config["inputs"].values():
            raise ValueError("One or more inputs is None!")
=======
        for k, v in config["inputs"].items():
            if v is None:
                config["inputs"].pop(k)
                print('WARNING: input "{}" was specified as None, ignoring.'.format(k))
>>>>>>> a29d3efa
        self.raw_inputs = Orchestrator.stringify(config['inputs']) if 'inputs' in config else {}
        self.resources = Orchestrator.stringify(config['resources']) if 'resources' in config else {}

        #
        # adapter
        adapter = config['adapter']
        if adapter['type'] not in ADAPTERS:
            raise ValueError("Unknown adapter type '{type}'".format(**adapter))
        self._adapter_type=adapter['type']
        self.adapter = ADAPTERS[adapter['type']](**{arg:val for arg,val in adapter.items() if arg != 'type'})
        self.job_spec = self.adapter.parse_inputs(self.raw_inputs)

        #
        # backend
        backend = config['backend']
        if backend['type'] not in BACKENDS:
            raise ValueError("Unknown backend type '{type}'".format(**backend))
        self._backend_type = backend['type']
        self._slurmconf_path = backend['slurm_conf_path'] if 'slurm_conf_path' in backend else None
        self.backend = BACKENDS[self._backend_type](**backend)

        #
        # localizer
        self.localizer_args = config['localization'] if 'localization' in config else {}
        if self.localizer_args['strategy'] not in LOCALIZERS:
            raise ValueError("Unknown localization strategy '{}'".format(self.localizer_args))
        self._localizer_type = LOCALIZERS[self.localizer_args['strategy']]
        self.localizer_overrides = {}
        if 'overrides' in self.localizer_args:
            self.localizer_overrides = {**self.localizer_args['overrides']}

        #
        # outputs
        self.output_map = {}
        if "outputs" in config:
            # process optional output postprocessing functions
            for k, v in config["outputs"].items():
                if type(v) == tuple and callable(v[1]):
                    self.output_map[k] = v[1]
                    config["outputs"][k] = v[0]

            self.raw_outputs = Orchestrator.stringify(config['outputs'])
        else:
            self.raw_outputs = {}

        if len(self.raw_outputs) == 0:
            warnings.warn("No outputs declared", stacklevel=2)
        if 'stdout' not in self.raw_outputs:
            self.raw_outputs['stdout'] = '../stdout'
        if 'stderr' not in self.raw_outputs:
            self.raw_outputs['stderr'] = '../stderr'

        # placeholder for dataframe containing previous results that were
        # job avoided
        self.df_avoided = None

    def run_pipeline(self, output_dir: str = 'canine_output', dry_run: bool = False) -> pd.DataFrame:
        """
        Runs the configured pipeline
        Returns a pandas DataFrame containing job inputs, outputs, and runtime information
        """
        if isinstance(self.backend, LocalSlurmBackend) and os.path.exists(output_dir):
            raise FileExistsError("Output directory {} already exists".format(output_dir))

        if len(self.job_spec) == 0:
            raise ValueError("You didn't specify any jobs!")
        elif len(self.job_spec) > 4000000:
            raise ValueError("Cannot exceed 4000000 jobs in one pipeline")

        print("Preparing pipeline of", len(self.job_spec), "jobs")
        print("Connecting to backend...")
        if isinstance(self.backend, RemoteSlurmBackend):
            self.backend.load_config_args()
        start_time = time.monotonic()
        with self.backend:
            print("Initializing pipeline workspace")
            with self._localizer_type(self.backend, **self.localizer_args) as localizer:
                #
                # localize inputs
                n_avoided, original_job_spec = self.job_avoid(localizer)
                entrypoint_path = self.localize_inputs_and_script(localizer)

                if dry_run:
                    localizer.clean_on_exit = False
                    return self.job_spec

                print("Waiting for cluster to finish startup...")
                self.backend.wait_for_cluster_ready()

                # perform hard reset of cluster; some backends do this own their
                # own, in which case we skip.  we also can't do this if path to slurm.conf
                # is unknown.
                if self.backend.hard_reset_on_orch_init and self._slurmconf_path:
                    active_jobs = self.backend.squeue('all')
                    if len(active_jobs):
                        print("There are active jobs. Skipping slurmctld restart")
                    else:
                        try:
                            print("Stopping slurmctld")
                            rc, stdout, stderr = self.backend.invoke(
                                'sudo pkill slurmctld',
                                True
                            )
                            check_call('sudo pkill slurmctld', rc, stdout, stderr)
                            print("Loading configurations", self._slurmconf_path)
                            rc, stdout, stderr = self.backend.invoke(
                                'sudo slurmctld -c -f {}'.format(self._slurmconf_path),
                                True
                            )
                            check_call('sudo slurmctld -c -f {}'.format(self._slurmconf_path), rc, stdout, stderr)
                            print("Restarting slurmctl")
                            rc, stdout, stderr = self.backend.invoke(
                                'sudo slurmctld reconfigure',
                                True
                            )
                            check_call('sudo slurmctld reconfigure', rc, stdout, stderr)
                        except CalledProcessError:
                            traceback.print_exc()
                            print("Slurmctld restart failed")

                #
                # submit job
                print("Submitting batch job")
                batch_id = self.submit_batch_job(entrypoint_path, localizer.environment('remote'))
                print("Batch id:", batch_id)

                #
                # wait for jobs to finish
                completed_jobs = []
                cpu_time = {}
                uptime = {}
                prev_acct = None
                try:
                    completed_jobs, uptime, acct = self.wait_for_jobs_to_finish(batch_id)
                except:
                    print("Encountered unhandled exception. Cancelling batch job", file=sys.stderr)
                    self.backend.scancel(batch_id)
                    localizer.clean_on_exit = False
                    raise
                finally:
                    # if some jobs were avoided, read the Slurm accounting info from disk
                    if n_avoided != 0:
                        acct = Orchestrator.load_acct_from_disk(original_job_spec, localizer, batch_id)

                    # Check if fully job-avoided so we still delocalize
                    if batch_id == -2 or len(completed_jobs):
                        print("Delocalizing outputs")
                        outputs = localizer.delocalize(self.raw_outputs, output_dir)

                print("Parsing output data")
                self.adapter.parse_outputs(outputs)

                df = self.make_output_DF(batch_id, original_job_spec, outputs, acct, localizer)

        try:
            runtime = time.monotonic() - start_time
            print("Estimated total cluster cost:", self.backend.estimate_cost(
                runtime/3600,
                node_uptime=sum(uptime.values())/120
            )[0])
            job_cost = self.backend.estimate_cost(job_cpu_time=(df[('job', 'cpu_seconds')]/3600).to_dict())[1]
            df['est_cost'] = [job_cost[job_id] for job_id in df.index] if job_cost is not None else [0] * len(df)
        except:
            traceback.print_exc()
        finally:
            return df

    def localize_inputs_and_script(self, localizer) -> str:
        print("Localizing inputs...")
        abs_staging_dir = localizer.localize(
            self.job_spec,
            self.raw_outputs,
            self.localizer_overrides
        )
        print("Job staged on SLURM controller in:", abs_staging_dir)
        print("Preparing pipeline script")
        env = localizer.environment('remote')
        root_dir = env['CANINE_ROOT']
        entrypoint_path = os.path.join(root_dir, 'entrypoint.sh')
        if isinstance(self.script, str):
            pipeline_path = os.path.join(root_dir, os.path.basename(self.script))
        else:
            pipeline_path = self.backend.pack_batch_script(
                *self.script,
                script_path=os.path.join(root_dir, 'script.sh')
            )
        with self.backend.transport() as transport:
            if isinstance(self.script, str):
                transport.send(self.script, pipeline_path)
                transport.chmod(pipeline_path, 0o775)
            with transport.open(entrypoint_path, 'w') as w:
                w.write(ENTRYPOINT.format(
                    backend=self._backend_type,
                    adapter=self._adapter_type,
                    pipeline_script=pipeline_path,
                    **env
                ))
            transport.chmod(entrypoint_path, 0o775)
            transport.chmod(pipeline_path, 0o775)

        return entrypoint_path

    def wait_for_jobs_to_finish(self, batch_id, localizer = None):
        def grouper(g):
            g = g.sort_values("Submit")
            final = g.iloc[-1]
            final.at["CPUTimeRAW"] = g["CPUTimeRAW"].sum()
            final.at["Submit"] = g.loc[:, "Submit"].iloc[0]
            final["n_preempted"] = len(g) - 1

            return final

        acct = None
        completed_jobs = []
        uptime = {}

        waiting_jobs = {
            '{}_{}'.format(batch_id, k)
            for k, v in self.job_spec.items() if v is not None
            # exclude noop'd jobs from waiting set
        }

        save_acct = False
        if isinstance(localizer, AbstractLocalizer):
            save_acct = True
            jobs_dir = localizer.environment("local")["CANINE_JOBS"]

        while len(waiting_jobs):
            time.sleep(30)
            acct = self.backend.sacct(
              "D",
              job = batch_id,
              format = "JobId%50,State,ExitCode,CPUTimeRAW,ResvCPURAW,Submit"
            ).astype({'CPUTimeRAW': int, "ResvCPURAW" : float, "Submit" : np.datetime64})
            acct = acct.loc[~acct.index.str.endswith("batch")]
            acct.loc[:, "CPUTimeRAW"] += acct.loc[:, "ResvCPURAW"].astype(int)
            acct = acct.drop(columns = ["ResvCPURAW"])
            acct = acct.groupby(acct.index).apply(grouper)

            for jid in [*waiting_jobs]:
                if jid in acct.index: 
                    job = jid.split('_')[1]

                    # job has completed
                    if acct['State'][jid] not in {'RUNNING', 'PENDING', 'NODE_FAIL'} or self.job_spec[job] is None:
#                        print("Job",job, "completed with status", acct['State'][jid], acct['ExitCode'][jid].split(':')[0])
                        completed_jobs.append((job, jid))
                        waiting_jobs.remove(jid)

                    # save sacct info for each shard if it's not a noop (None)
                    if save_acct and self.job_spec[job] is not None:
                        with localizer.transport_context() as transport:
                            with transport.open(os.path.join(jobs_dir, job, ".sacct"), 'w') as w:
                                acct.loc[[jid]].to_csv(w, sep = "\t", header = False, index = False)

            # track node uptime
            for node in {node for node in self.backend.squeue(jobs=batch_id)['NODELIST(REASON)'] if not node.startswith('(')}:
                if node in uptime:
                    uptime[node] += 1
                else:
                    uptime[node] = 1

        return completed_jobs, uptime, acct

    def make_output_DF(self, batch_id, job_spec, outputs, acct, localizer = None) -> pd.DataFrame:
        df = pd.DataFrame()

        if batch_id != -2:
            try:
                # we cannot assume that all outputs were properly delocalized, i.e.
                # self.job_spec.keys() == outputs.keys()
                #
                # this could happen if a preemptible job runs out of preemption
                # attempts, so delocalization.py never gets a chance to run
    
                # sanity check: outputs cannot contain more keys than inputs
                if outputs.keys() - job_spec.keys():
                    raise ValueError("{} job outputs discovered, but only {} job(s) specified!".format(
                      len(outputs), len(job_spec)
                    ))

                # for jobs that failed to delocalize any outputs, pad the outputs
                # dict with blanks
                missing_outputs = job_spec.keys() - outputs.keys()
                if missing_outputs:
                    print("WARNING: {}/{} job(s) were catastrophically lost (no stdout/stderr available)".format(
                      len(missing_outputs), len(job_spec)
                    ), file = sys.stderr)
                    outputs = { **outputs, **{ k : {} for k in missing_outputs } }

                # make the output dataframe
                df = pd.DataFrame.from_dict(
                    data={
                        job_id: {
                            ('job', 'slurm_state'): acct['State'][batch_id+'_'+str(array_id)],
                            ('job', 'exit_code'): acct['ExitCode'][batch_id+'_'+str(array_id)],
                            ('job', 'cpu_seconds'): acct['CPUTimeRAW'][batch_id+'_'+str(array_id)],
                            ('job', 'submit_time'): acct['Submit'][batch_id+'_'+str(array_id)],
                            ('job', 'n_preempted'): acct['n_preempted'][batch_id+'_'+str(array_id)],
                            **{ ('inputs', key) : val for key, val in job_spec[job_id].items() },
                            **{
                                ('outputs', key) : val[0] if isinstance(val, list) and len(val) == 1 else val
                                for key, val in outputs[job_id].items()
                            }
                        }
                        for array_id, job_id in enumerate(job_spec)
                    },
                    orient = "index"
                ).rename_axis(index = "_job_id").astype({('job', 'cpu_seconds'): int})

                #
                # apply functions to output columns (if any)
                if len(self.output_map) > 0:
                    # columns that receive no (i.e., identity) transformation
                    identity_map = { x : lambda y : y for x in set(df.columns.get_loc_level("outputs")[1]) - self.output_map.keys() }

                    # we get back all columns from the dataframe by aggregating columns
                    # that don't receive any transformation with transformed columns
                    df["outputs"] = df["outputs"].agg({ **self.output_map, **identity_map })
            except:
                df = pd.DataFrame()
                print("Error generating output dataframe; see stack trace for details.", file = sys.stderr)
                traceback.print_exc()


        # concatenate with any previously existing job avoided results
        if self.df_avoided is not None:
            df = pd.concat([df, self.df_avoided]).sort_index()

        # save DF to disk
        if isinstance(localizer, AbstractLocalizer):
            with localizer.transport_context() as transport:
                dest = localizer.reserve_path("results.k9df.hdf5").remotepath
                if not transport.isdir(os.path.dirname(dest)):
                    transport.makedirs(os.path.dirname(dest))
                with transport.open(dest, 'wb') as w:
                    pandas_write_hdf5_buffered(df, buf = w, key = "results")
        return df

    def submit_batch_job(self, entrypoint_path, compute_env, extra_sbatch_args = {}, job_spec = None) -> int:
        if job_spec is None:
            job_spec = self.job_spec

        # this job was avoided
        if len(job_spec) == 0:
            return -2

        batch_id = self.backend.sbatch(
            entrypoint_path,
            "H", # submit in "held" state to allow for noop'd jobs to be cancelled
            **{
                'requeue': True,
                'job_name': self.name,
                'array': "0-{}".format(len(job_spec)-1),
                'output': "{}/%a/stdout".format(compute_env['CANINE_JOBS']),
                'error': "{}/%a/stderr".format(compute_env['CANINE_JOBS']),
                **self.resources,
                **Orchestrator.stringify(extra_sbatch_args)
            }
        )

        # cancel noop'd jobs
        for k, v in job_spec.items():
            if v is None:
                self.backend.scancel(batch_id + "_" + k)

        # release the batch
        # TODO: should scontrol be added to the backend class? AFAIK this is the
        # only place it's used
        status, stdout, stderr = self.backend.invoke("scontrol release " + batch_id)
        check_call("scontrol release", status, stdout, stderr)

        return batch_id

    def job_avoid(self, localizer: AbstractLocalizer, overwrite: bool = False) -> int: #TODO: add params for type of avoidance (force, only if failed, etc.)
        """
        Detects jobs which have previously been run in this staging directory.
        Succeeded jobs are skipped. Failed jobs are reset and rerun
        """
        old_job_spec = copy.deepcopy(self.job_spec)
        n_avoided = 0

        with localizer.transport_context() as transport:
            #remove all output if specified
            if overwrite:
                if transport.isdir(localizer.staging_dir):
                    transport.rmtree(localizer.staging_dir)
                    transport.makedirs(localizer.staging_dir)
                return n_avoided, old_job_spec

            # check for preexisting jobs' outputs
            if transport.exists(localizer.staging_dir):
                try:
                    js_df = pd.DataFrame.from_dict(self.job_spec, orient = "index").rename_axis(index = "_job_id") 
                    js_df["failed"] = False
                    js_df["output_ok"] = False
                    jobs_dir = localizer.environment("local")["CANINE_JOBS"]
                    output_dir = localizer.environment("local")["CANINE_OUTPUT"]

                    # if everything succeeded, with matching outputs, we're done
                    # TODO

                    # check for failed shards 
                    for i in js_df.index:
                        for e in [".job_exit_code", ".localizer_exit_code", ".teardown_exit_code"]:
                            exit_code = os.path.join(jobs_dir, i, e)
                            if transport.isfile(exit_code):
                                with transport.open(exit_code, "r") as ec:
                                    js_df.at[i, "failed"] = (ec.read() != "0") | js_df.at[i, "failed"]
                            else:
                                js_df.at[i, "failed"] = True
                                break

                    # check for matching outputs
                    # name and pattern must both match
                    for i in js_df.loc[~js_df["failed"]].index:
                        o_df = pd.read_csv(
                          os.path.join(output_dir, i, ".canine_job_manifest"),
                          header = None,
                          names = ["shard", "output", "pattern", "path"],
                          sep = "\t"
                        )

                        if o_df.set_index("output").loc[:, "pattern"].to_dict() == self.raw_outputs:
                            js_df.at[i, "output_ok"] = True

                    # shards that both succeeded and have matching outputs can be noop'd
                    # in the job spec
                    js_df["noop"] = ~js_df["failed"] & js_df["output_ok"]

                    # shards that succeeded but don't have matching outputs must have their
                    # delocalizer rerun
                    js_df["re_deloc"] = ~js_df["failed"] & ~js_df["output_ok"]

                    # either way, these jobs will be noop'd; deloc. only jobs will be
                    # submitted separately
                    for i in js_df.index[js_df["noop"] | js_df["re_deloc"]]:
                        self.job_spec[i] = None

                    # shards that failed must have their output directories purged
                    for k in js_df.index[js_df["failed"]]:
                        transport.rmtree(
                            localizer.reserve_path('jobs', k).remotepath
                        )

                    # if we are re-running any jobs, we also have to remove the common
                    # inputs directory, so that the localizer can regenerate it
                    # I don't think we need this anymore, since the localizer checks for noops
            #		if (~js_df["noop"]).any():
            #			transport.rmtree(
            #				localizer.reserve_path('common').remotepath
            #			)

                    n_avoided += (js_df["noop"] | js_df["re_deloc"]).sum()
                except (ValueError, OSError) as e:
                    print("Cannot recover preexisting task outputs: " + str(e), file = sys.stderr)
                    print("Overwriting output and aborting job avoidance.", file = sys.stderr)
                    transport.rmtree(localizer.staging_dir)
                    transport.makedirs(localizer.staging_dir)
                    return 0, old_job_spec

        return n_avoided, old_job_spec<|MERGE_RESOLUTION|>--- conflicted
+++ resolved
@@ -184,15 +184,10 @@
 
         #
         # inputs/resources
-<<<<<<< HEAD
-        if None in config["inputs"].values():
-            raise ValueError("One or more inputs is None!")
-=======
         for k, v in config["inputs"].items():
             if v is None:
                 config["inputs"].pop(k)
                 print('WARNING: input "{}" was specified as None, ignoring.'.format(k))
->>>>>>> a29d3efa
         self.raw_inputs = Orchestrator.stringify(config['inputs']) if 'inputs' in config else {}
         self.resources = Orchestrator.stringify(config['resources']) if 'resources' in config else {}
 
