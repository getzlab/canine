import copy
import typing
import os
import time
import sys
import warnings
import traceback
from subprocess import CalledProcessError
from .adapters import AbstractAdapter, ManualAdapter, FirecloudAdapter
from .backends import AbstractSlurmBackend, LocalSlurmBackend, RemoteSlurmBackend, DummySlurmBackend, TransientGCPSlurmBackend, TransientImageSlurmBackend, DockerTransientImageSlurmBackend, LocalDockerSlurmBackend
from .localization import AbstractLocalizer, BatchedLocalizer, LocalLocalizer, RemoteLocalizer, NFSLocalizer
from .utils import check_call, pandas_read_hdf5_buffered, pandas_write_hdf5_buffered, canine_logging
import yaml
import numpy as np
import pandas as pd
from agutil import status_bar
version = '0.10.0'

ADAPTERS = {
    'Manual': ManualAdapter,
    'Firecloud': FirecloudAdapter,
    'Terra': FirecloudAdapter
}

BACKENDS = {
    'Local': LocalSlurmBackend,
    'Remote': RemoteSlurmBackend,
    'TransientGCP': TransientGCPSlurmBackend,
    'TransientImage': TransientImageSlurmBackend,
    'DockerTransientImage': DockerTransientImageSlurmBackend,
    'LocalDocker': LocalDockerSlurmBackend,
    'Dummy': DummySlurmBackend
}

LOCALIZERS = {
    'Batched': BatchedLocalizer,
    'Local': LocalLocalizer,
    'Remote': RemoteLocalizer,
    'NFS': NFSLocalizer
}

ENTRYPOINT = """#!/bin/bash
export CANINE="{version}"
export CANINE_BACKEND="{{backend}}"
export CANINE_ADAPTER="{{adapter}}"
export CANINE_ROOT="{{CANINE_ROOT}}"
export CANINE_COMMON="{{CANINE_COMMON}}"
export CANINE_OUTPUT="{{CANINE_OUTPUT}}"
export CANINE_JOBS="{{CANINE_JOBS}}"
source $CANINE_JOBS/$SLURM_ARRAY_TASK_ID/setup.sh
$CANINE_JOBS/$SLURM_ARRAY_TASK_ID/localization.sh
LOCALIZER_JOB_RC=$?
if [ $LOCALIZER_JOB_RC -eq 0 ]; then
  {{pipeline_script}}
  CANINE_JOB_RC=$?
  echo -n $CANINE_JOB_RC > ../.job_exit_code
  echo -n 0 > ../.localizer_exit_code
else
  echo "Localization failure!" > /dev/stderr
  echo -n "DNR" > ../.job_exit_code
  echo -n $LOCALIZER_JOB_RC > ../.localizer_exit_code
  CANINE_JOB_RC=$LOCALIZER_JOB_RC
fi
$CANINE_JOBS/$SLURM_ARRAY_TASK_ID/teardown.sh
echo -n $? > ../.teardown_exit_code
exit $CANINE_JOB_RC
""".format(version=version)

class Orchestrator(object):
    """
    Main class
    Parses a configuration object, initializes, runs, and cleans up a Canine Pipeline
    """

    @staticmethod
    def stringify(obj: typing.Any) -> typing.Any:
        """
        Recurses through the dictionary, converting objects to strings
        """
        if isinstance(obj, list):
            return [
                Orchestrator.stringify(elem)
                for elem in obj
            ]
        elif isinstance(obj, dict):
            return {
                key:Orchestrator.stringify(val)
                for key, val in obj.items()
            }
        elif isinstance(obj, pd.core.series.Series):
            return [
                Orchestrator.stringify(elem)
                for elem in obj.tolist()
            ]
        elif isinstance(obj, pd.core.frame.DataFrame):
            return Orchestrator.stringify(obj.to_dict(orient = "list"))

        return str(obj)

    @staticmethod
    def fill_config(cfg: typing.Union[str, typing.Dict[str, typing.Any]]) -> typing.Dict[str, typing.Any]:
        """
        Loads the given config object (or reads from the given filepath)
        Applies Canine defaults, then returns the final config dictionary
        """
        if isinstance(cfg, str):
            with open(cfg) as r:
                cfg = yaml.load(r, Loader=yaml.loader.SafeLoader)
        DEFAULTS = {
            'name': 'canine',
            'adapter': {
                'type': 'Manual',
            },
            'backend': {
                'type': 'Local'
            },
            'localization': {
                'strategy': 'Batched'
            },
            'outputs': {}
        }
        for key, value in DEFAULTS.items():
            if key not in cfg:
                cfg[key] = value
            elif isinstance(value, dict):
                cfg[key] = {**value, **cfg[key]}
        return cfg

    @staticmethod
    def load_acct_from_disk(job_spec, localizer, batch_id):
        """
        Read in accounting information saved to disk, and convert to format
        equivalent to backend.sacct().
        Used for retrieving accounting information for avoided jobs.
        """

        jobs_dir = localizer.environment("local")["CANINE_JOBS"]
        acct = {}

        with localizer.transport_context() as tr:
            for j in job_spec.keys():
                sacct_path = os.path.join(jobs_dir, j, ".sacct")
                jid = batch_id + "_" + j
                if tr.exists(sacct_path):
                    with tr.open(sacct_path, "r") as f:
                        acct[jid] = pd.read_csv(
                          f,
                          header = None,
                          sep = "\t",
                          names = [
                            "State", "ExitCode", "CPUTimeRAW", "Submit", "n_preempted"
                          ]
                        ).astype({
                          'CPUTimeRAW': int,
                          "Submit" : np.datetime64
                        })
                else:
                    acct[jid] = pd.DataFrame({ "State" : np.nan }, index = [0])

        return pd.concat(acct).droplevel(1).rename_axis("JobID")

    def __init__(self, config: typing.Union[
      str,
      typing.Dict[str, typing.Any],
      pd.core.frame.DataFrame,
      pd.core.series.Series
    ]):
        """
        Initializes the Orchestrator from a given config
        """
        config = Orchestrator.fill_config(config)
        self.name = config['name']

        #
        # script
        if 'script' not in config:
            raise KeyError("Config missing required key 'script'")
        self.script = config['script']
        if isinstance(self.script, str):
            if not os.path.isfile(self.script):
                raise FileNotFoundError(self.script)
        elif not isinstance(self.script, list):
            raise TypeError("script must be a path to a bash script or a list of bash commands")

        #
        # inputs/resources
        inputs_to_void = { k for k, v in config["inputs"].items() if v is None }
        for k in inputs_to_void:
            print('WARNING: input "{}" was specified as None, ignoring.'.format(k)) 
        config["inputs"] = { k : config["inputs"][k] for k in config["inputs"].keys() - inputs_to_void }
        self.raw_inputs = Orchestrator.stringify(config['inputs']) if 'inputs' in config else {}
        self.resources = Orchestrator.stringify(config['resources']) if 'resources' in config else {}

        #
        # adapter
        adapter = config['adapter']
        if adapter['type'] not in ADAPTERS:
            raise ValueError("Unknown adapter type '{type}'".format(**adapter))
        self._adapter_type=adapter['type']
        self.adapter = ADAPTERS[adapter['type']](**{arg:val for arg,val in adapter.items() if arg != 'type'})
        self.job_spec = self.adapter.parse_inputs(self.raw_inputs)

        #
        # backend
        backend = config['backend']
        if backend['type'] not in BACKENDS:
            raise ValueError("Unknown backend type '{type}'".format(**backend))
        self._backend_type = backend['type']
        self._slurmconf_path = backend['slurm_conf_path'] if 'slurm_conf_path' in backend else None
        self.backend = BACKENDS[self._backend_type](**backend)

        #
        # localizer
        self.localizer_args = config['localization'] if 'localization' in config else {}
        if self.localizer_args['strategy'] not in LOCALIZERS:
            raise ValueError("Unknown localization strategy '{}'".format(self.localizer_args))
        self._localizer_type = LOCALIZERS[self.localizer_args['strategy']]
        self.localizer_overrides = {}
        if 'overrides' in self.localizer_args:
            self.localizer_overrides = {**self.localizer_args['overrides']}

        #
        # outputs
        self.output_map = {}
        if "outputs" in config:
            # process optional output postprocessing functions
            for k, v in config["outputs"].items():
                if type(v) == tuple and callable(v[1]):
                    self.output_map[k] = v[1]
                    config["outputs"][k] = v[0]

            self.raw_outputs = Orchestrator.stringify(config['outputs'])
        else:
            self.raw_outputs = {}

        if len(self.raw_outputs) == 0:
            warnings.warn("No outputs declared", stacklevel=2)
        if 'stdout' not in self.raw_outputs:
            self.raw_outputs['stdout'] = '../stdout'
        if 'stderr' not in self.raw_outputs:
            self.raw_outputs['stderr'] = '../stderr'

        # placeholder for dataframe containing previous results that were
        # job avoided
        self.df_avoided = None

    def run_pipeline(self, output_dir: str = 'canine_output', dry_run: bool = False) -> pd.DataFrame:
        """
        Runs the configured pipeline
        Returns a pandas DataFrame containing job inputs, outputs, and runtime information
        """
        if isinstance(self.backend, LocalSlurmBackend) and os.path.exists(output_dir):
            raise FileExistsError("Output directory {} already exists".format(output_dir))

        if len(self.job_spec) == 0:
            raise ValueError("You didn't specify any jobs!")
        elif len(self.job_spec) > 4000000:
            raise ValueError("Cannot exceed 4000000 jobs in one pipeline")

        canine_logging.print("Preparing pipeline of", len(self.job_spec), "jobs")
        canine_logging.info("Connecting to backend...")
        if isinstance(self.backend, RemoteSlurmBackend):
            self.backend.load_config_args()
        start_time = time.monotonic()
        with self.backend:
            canine_logging.info("Initializing pipeline workspace")
            with self._localizer_type(self.backend, **self.localizer_args) as localizer:
                #
                # localize inputs
                n_avoided, original_job_spec = self.job_avoid(localizer)
                entrypoint_path = self.localize_inputs_and_script(localizer)

                if dry_run:
                    localizer.clean_on_exit = False
                    return self.job_spec

                canine_logging.info("Waiting for cluster to finish startup...")
                self.backend.wait_for_cluster_ready()

                # perform hard reset of cluster; some backends do this own their
                # own, in which case we skip.  we also can't do this if path to slurm.conf
                # is unknown.
                if self.backend.hard_reset_on_orch_init and self._slurmconf_path:
                    active_jobs = self.backend.squeue('all')
                    if len(active_jobs):
                        canine_logging.warning("There are active jobs. Skipping slurmctld restart")
                    else:
                        try:
                            canine_logging.info("Stopping slurmctld")
                            rc, stdout, stderr = self.backend.invoke(
                                'sudo pkill slurmctld',
                                True
                            )
                            check_call('sudo pkill slurmctld', rc, stdout, stderr)
                            canine_logging.print("Loading configurations", self._slurmconf_path)
                            rc, stdout, stderr = self.backend.invoke(
                                'sudo slurmctld -c -f {}'.format(self._slurmconf_path),
                                True
                            )
                            check_call('sudo slurmctld -c -f {}'.format(self._slurmconf_path), rc, stdout, stderr)
                            canine_logging.info("Restarting slurmctl")
                            rc, stdout, stderr = self.backend.invoke(
                                'sudo slurmctld reconfigure',
                                True
                            )
                            check_call('sudo slurmctld reconfigure', rc, stdout, stderr)
                        except CalledProcessError:
                            traceback.print_exc()
                            canine_logging.error("Slurmctld restart failed")

                #
                # submit job
                canine_logging.info("Submitting batch job")
                batch_id = self.submit_batch_job(entrypoint_path, localizer.environment('remote'))
                canine_logging.print("Batch id:", batch_id)

                #
                # wait for jobs to finish
                completed_jobs = []
                cpu_time = {}
                uptime = {}
                prev_acct = None
                try:
                    completed_jobs, uptime, acct = self.wait_for_jobs_to_finish(batch_id)
                except:
                    canine_logging.error("Encountered unhandled exception. Cancelling batch job")
                    self.backend.scancel(batch_id)
                    localizer.clean_on_exit = False
                    raise
                finally:
                    # if some jobs were avoided, read the Slurm accounting info from disk
                    if n_avoided != 0:
                        acct = Orchestrator.load_acct_from_disk(original_job_spec, localizer, batch_id)

                    # Check if fully job-avoided so we still delocalize
                    if batch_id == -2 or len(completed_jobs):
                        canine_logging.info("Delocalizing outputs")
                        outputs = localizer.delocalize(self.raw_outputs, output_dir)

                canine_logging.info("Parsing output data")
                self.adapter.parse_outputs(outputs)

                df = self.make_output_DF(batch_id, original_job_spec, outputs, acct, localizer)

        try:
            runtime = time.monotonic() - start_time
            canine_logging.print("Estimated total cluster cost:", self.backend.estimate_cost(
                runtime/3600,
                node_uptime=sum(uptime.values())/120
            )[0])
            job_cost = self.backend.estimate_cost(job_cpu_time=(df[('job', 'cpu_seconds')]/3600).to_dict())[1]
            df['est_cost'] = [job_cost[job_id] for job_id in df.index] if job_cost is not None else [0] * len(df)
        except:
            traceback.print_exc()
        finally:
            return df

    def localize_inputs_and_script(self, localizer) -> str:
        canine_logging.info("Localizing inputs...")
        abs_staging_dir = localizer.localize(
            self.job_spec,
            self.raw_outputs,
            self.localizer_overrides
        )
        canine_logging.print("Job staged on SLURM controller in:", abs_staging_dir)
        canine_logging.info("Preparing pipeline script")
        env = localizer.environment('remote')
        root_dir = env['CANINE_ROOT']
        entrypoint_path = os.path.join(root_dir, 'entrypoint.sh')
        if isinstance(self.script, str):
            pipeline_path = os.path.join(root_dir, os.path.basename(self.script))
        else:
            pipeline_path = self.backend.pack_batch_script(
                *self.script,
                script_path=os.path.join(root_dir, 'script.sh')
            )
        with self.backend.transport() as transport:
            if isinstance(self.script, str):
                transport.send(self.script, pipeline_path)
                transport.chmod(pipeline_path, 0o775)
            with transport.open(entrypoint_path, 'w') as w:
                w.write(ENTRYPOINT.format(
                    backend=self._backend_type,
                    adapter=self._adapter_type,
                    pipeline_script=pipeline_path,
                    **env
                ))
            transport.chmod(entrypoint_path, 0o775)
            transport.chmod(pipeline_path, 0o775)

        return entrypoint_path

    def wait_for_jobs_to_finish(self, batch_id, localizer = None):
        def grouper(g):
            g = g.sort_values("Submit")
            final = g.iloc[-1]
            final.at["CPUTimeRAW"] = g["CPUTimeRAW"].sum()
            final.at["Submit"] = g.loc[:, "Submit"].iloc[0]
            final["n_preempted"] = len(g) - 1

            return final

        acct = None
        completed_jobs = []
        uptime = {}

        waiting_jobs = {
            '{}_{}'.format(batch_id, k)
            for k, v in self.job_spec.items() if v is not None
            # exclude noop'd jobs from waiting set
        }

        save_acct = False
        if isinstance(localizer, AbstractLocalizer):
            save_acct = True
            jobs_dir = localizer.environment("local")["CANINE_JOBS"]

        while len(waiting_jobs):
            time.sleep(30)
            acct = self.backend.sacct(
              "D",
              job = batch_id,
              format = "JobId%50,State,ExitCode,CPUTimeRAW,ResvCPURAW,Submit"
            ).astype({'CPUTimeRAW': int, "ResvCPURAW" : float, "Submit" : np.datetime64})
            acct = acct.loc[~acct.index.str.endswith("batch")]
            acct.loc[:, "CPUTimeRAW"] += acct.loc[:, "ResvCPURAW"].astype(int)
            acct = acct.drop(columns = ["ResvCPURAW"])
            acct = acct.groupby(acct.index).apply(grouper)

            for jid in [*waiting_jobs]:
                if jid in acct.index: 
                    job = jid.split('_')[1]

                    # job has completed
                    if acct['State'][jid] not in {'RUNNING', 'PENDING', 'NODE_FAIL'} or self.job_spec[job] is None:
#                        print("Job",job, "completed with status", acct['State'][jid], acct['ExitCode'][jid].split(':')[0])
                        completed_jobs.append((job, jid))
                        waiting_jobs.remove(jid)

                    # save sacct info for each shard if it's not a noop (None)
                    if save_acct and self.job_spec[job] is not None:
                        with localizer.transport_context() as transport:
                            with transport.open(os.path.join(jobs_dir, job, ".sacct"), 'w') as w:
                                acct.loc[[jid]].to_csv(w, sep = "\t", header = False, index = False)

            # track node uptime
            for node in {node for node in self.backend.squeue(jobs=batch_id)['NODELIST(REASON)'] if not node.startswith('(')}:
                if node in uptime:
                    uptime[node] += 1
                else:
                    uptime[node] = 1

        return completed_jobs, uptime, acct

    def make_output_DF(self, batch_id, job_spec, outputs, acct, localizer = None) -> pd.DataFrame:
        df = pd.DataFrame()

        if batch_id != -2:
            try:
                # we cannot assume that all outputs were properly delocalized, i.e.
                # self.job_spec.keys() == outputs.keys()
                #
                # this could happen if a preemptible job runs out of preemption
                # attempts, so delocalization.py never gets a chance to run
    
                # sanity check: outputs cannot contain more keys than inputs
                if outputs.keys() - job_spec.keys():
                    raise ValueError("{} job outputs discovered, but only {} job(s) specified!".format(
                      len(outputs), len(job_spec)
                    ))

                # for jobs that failed to delocalize any outputs, pad the outputs
                # dict with blanks
                missing_outputs = job_spec.keys() - outputs.keys()
                if missing_outputs:
<<<<<<< HEAD
                    print("WARNING: {}/{} job(s) were catastrophically lost (no stdout/stderr available)".format(
                      len(missing_outputs), len(job_spec)
                    ), file = sys.stderr)
=======
                    canine_logging.error("{}/{} job(s) were catastrophically lost (no stdout/stderr available)".format(
                      len(missing_outputs), len(self.job_spec)
                    ))
>>>>>>> e0e9b560
                    outputs = { **outputs, **{ k : {} for k in missing_outputs } }

                # make the output dataframe
                df = pd.DataFrame.from_dict(
                    data={
                        job_id: {
                            ('job', 'slurm_state'): acct['State'][batch_id+'_'+str(array_id)],
                            ('job', 'exit_code'): acct['ExitCode'][batch_id+'_'+str(array_id)],
                            ('job', 'cpu_seconds'): acct['CPUTimeRAW'][batch_id+'_'+str(array_id)],
                            ('job', 'submit_time'): acct['Submit'][batch_id+'_'+str(array_id)],
                            ('job', 'n_preempted'): acct['n_preempted'][batch_id+'_'+str(array_id)],
                            **{ ('inputs', key) : val for key, val in job_spec[job_id].items() },
                            **{
                                ('outputs', key) : val[0] if isinstance(val, list) and len(val) == 1 else val
                                for key, val in outputs[job_id].items()
                            }
                        }
                        for array_id, job_id in enumerate(job_spec)
                    },
                    orient = "index"
                ).rename_axis(index = "_job_id").astype({('job', 'cpu_seconds'): int})

                #
                # apply functions to output columns (if any)
                if len(self.output_map) > 0:
                    # columns that receive no (i.e., identity) transformation
                    identity_map = { x : lambda y : y for x in set(df.columns.get_loc_level("outputs")[1]) - self.output_map.keys() }

                    # we get back all columns from the dataframe by aggregating columns
                    # that don't receive any transformation with transformed columns
                    df["outputs"] = df["outputs"].agg({ **self.output_map, **identity_map })
            except:
                df = pd.DataFrame()
                canine_logging.error("Error generating output dataframe; see stack trace for details.")
                traceback.print_exc()


        # concatenate with any previously existing job avoided results
        if self.df_avoided is not None:
            df = pd.concat([df, self.df_avoided]).sort_index()

        # save DF to disk
        if isinstance(localizer, AbstractLocalizer):
            with localizer.transport_context() as transport:
                dest = localizer.reserve_path("results.k9df.hdf5").remotepath
                if not transport.isdir(os.path.dirname(dest)):
                    transport.makedirs(os.path.dirname(dest))
                with transport.open(dest, 'wb') as w:
                    pandas_write_hdf5_buffered(df, buf = w, key = "results")
        return df

    def submit_batch_job(self, entrypoint_path, compute_env, extra_sbatch_args = {}, job_spec = None) -> int:
        if job_spec is None:
            job_spec = self.job_spec

        # this job was avoided
        if len(job_spec) == 0:
            return -2

        batch_id = self.backend.sbatch(
            entrypoint_path,
            "H", # submit in "held" state to allow for noop'd jobs to be cancelled
            **{
                'requeue': True,
                'job_name': self.name,
                'array': "0-{}".format(len(job_spec)-1),
                'output': "{}/%a/stdout".format(compute_env['CANINE_JOBS']),
                'error': "{}/%a/stderr".format(compute_env['CANINE_JOBS']),
                **self.resources,
                **Orchestrator.stringify(extra_sbatch_args)
            }
        )

        # cancel noop'd jobs
        for k, v in job_spec.items():
            if v is None:
                self.backend.scancel(batch_id + "_" + k)

        # release the batch
        # TODO: should scontrol be added to the backend class? AFAIK this is the
        # only place it's used
        status, stdout, stderr = self.backend.invoke("scontrol release " + batch_id)
        check_call("scontrol release", status, stdout, stderr)

        return batch_id

    def job_avoid(self, localizer: AbstractLocalizer, overwrite: bool = False) -> int: #TODO: add params for type of avoidance (force, only if failed, etc.)
        """
        Detects jobs which have previously been run in this staging directory.
        Succeeded jobs are skipped. Failed jobs are reset and rerun
        """
        old_job_spec = copy.deepcopy(self.job_spec)
        n_avoided = 0

        with localizer.transport_context() as transport:
            #remove all output if specified
            if overwrite:
                if transport.isdir(localizer.staging_dir):
                    transport.rmtree(localizer.staging_dir)
                    transport.makedirs(localizer.staging_dir)
                return n_avoided, old_job_spec

            # check for preexisting jobs' outputs
            if transport.exists(localizer.staging_dir):
                try:
                    js_df = pd.DataFrame.from_dict(self.job_spec, orient = "index").rename_axis(index = "_job_id") 
                    js_df["failed"] = False
                    js_df["output_ok"] = False
                    jobs_dir = localizer.environment("local")["CANINE_JOBS"]
                    output_dir = localizer.environment("local")["CANINE_OUTPUT"]

                    # if everything succeeded, with matching outputs, we're done
                    # TODO

                    # check for failed shards 
                    for i in js_df.index:
                        for e in [".job_exit_code", ".localizer_exit_code", ".teardown_exit_code"]:
                            exit_code = os.path.join(jobs_dir, i, e)
                            if transport.isfile(exit_code):
                                with transport.open(exit_code, "r") as ec:
                                    js_df.at[i, "failed"] = (ec.read() != "0") | js_df.at[i, "failed"]
                            else:
                                js_df.at[i, "failed"] = True
                                break

                    # check for matching outputs
                    # name and pattern must both match
                    for i in js_df.loc[~js_df["failed"]].index:
                        o_df = pd.read_csv(
                          os.path.join(output_dir, i, ".canine_job_manifest"),
                          header = None,
                          names = ["shard", "output", "pattern", "path"],
                          sep = "\t"
                        )

                        if o_df.set_index("output").loc[:, "pattern"].to_dict() == self.raw_outputs:
                            js_df.at[i, "output_ok"] = True

                    # shards that both succeeded and have matching outputs can be noop'd
                    # in the job spec
                    js_df["noop"] = ~js_df["failed"] & js_df["output_ok"]

                    # shards that succeeded but don't have matching outputs must have their
                    # delocalizer rerun
                    js_df["re_deloc"] = ~js_df["failed"] & ~js_df["output_ok"]

                    # either way, these jobs will be noop'd; deloc. only jobs will be
                    # submitted separately
                    for i in js_df.index[js_df["noop"] | js_df["re_deloc"]]:
                        self.job_spec[i] = None

                    # shards that failed must have their output directories purged
                    for k in js_df.index[js_df["failed"]]:
                        transport.rmtree(
                            localizer.reserve_path('jobs', k).remotepath
                        )

                    # if we are re-running any jobs, we also have to remove the common
                    # inputs directory, so that the localizer can regenerate it
                    # I don't think we need this anymore, since the localizer checks for noops
            #		if (~js_df["noop"]).any():
            #			transport.rmtree(
            #				localizer.reserve_path('common').remotepath
            #			)

                    n_avoided += (js_df["noop"] | js_df["re_deloc"]).sum()
                except (ValueError, OSError) as e:
                    canine_logging.warning("Cannot recover preexisting task outputs: " + str(e))
                    canine_logging.warning("Overwriting output and aborting job avoidance.")
                    transport.rmtree(localizer.staging_dir)
                    transport.makedirs(localizer.staging_dir)
                    return 0, old_job_spec

        return n_avoided, old_job_spec<|MERGE_RESOLUTION|>--- conflicted
+++ resolved
@@ -473,15 +473,9 @@
                 # dict with blanks
                 missing_outputs = job_spec.keys() - outputs.keys()
                 if missing_outputs:
-<<<<<<< HEAD
-                    print("WARNING: {}/{} job(s) were catastrophically lost (no stdout/stderr available)".format(
+                    canine_logging.error("{}/{} job(s) were catastrophically lost (no stdout/stderr available)".format(
                       len(missing_outputs), len(job_spec)
-                    ), file = sys.stderr)
-=======
-                    canine_logging.error("{}/{} job(s) were catastrophically lost (no stdout/stderr available)".format(
-                      len(missing_outputs), len(self.job_spec)
                     ))
->>>>>>> e0e9b560
                     outputs = { **outputs, **{ k : {} for k in missing_outputs } }
 
                 # make the output dataframe
